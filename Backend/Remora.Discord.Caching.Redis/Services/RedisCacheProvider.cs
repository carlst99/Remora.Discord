--- conflicted
+++ resolved
@@ -83,11 +83,7 @@
             SlidingExpiration = slidingExpiration
         };
 
-<<<<<<< HEAD
-        await _cache.SetStringAsync(key.ToCanonicalString(), serialized, options, ct);
-=======
-        await _cache.SetAsync(key, serialized, options, ct);
->>>>>>> 8976860e
+        await _cache.SetAsync(key.ToCanonicalString(), serialized, options, ct);
     }
 
     /// <inheritdoc cref="ICacheProvider.RetrieveAsync{TInstance}"/>
@@ -121,7 +117,7 @@
         return deserialized;
     }
 
-    /// <inheritdoc />
+    /// <inheritdoc cref="ICacheProvider.EvictAsync" />
     public async ValueTask<Result> EvictAsync(CacheKey key, CancellationToken ct = default)
     {
         var keyString = key.ToCanonicalString();
