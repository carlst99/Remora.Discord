--- conflicted
+++ resolved
@@ -77,17 +77,7 @@
 
         var serialized = JsonSerializer.SerializeToUtf8Bytes(instance, _jsonOptions);
 
-<<<<<<< HEAD
-        var options = new DistributedCacheEntryOptions
-        {
-            AbsoluteExpiration = absoluteExpiration,
-            SlidingExpiration = slidingExpiration
-        };
-
         await _cache.SetAsync(key.ToCanonicalString(), serialized, options, ct);
-=======
-        await _cache.SetAsync(key, serialized, options, ct);
->>>>>>> 5879f31b
     }
 
     /// <inheritdoc cref="ICacheProvider.RetrieveAsync{TInstance}"/>
